import collections
from distutils.version import LooseVersion
from itertools import islice
import inspect
import logging
from numbers import Number
import numpy as np
<<<<<<< HEAD
import os
import tempfile
=======
>>>>>>> 87610aca
import time

from mlflow.entities import Metric, Param
from mlflow.tracking.client import MlflowClient
from mlflow.utils.autologging_utils import try_mlflow_log
from mlflow.utils.file_utils import TempDir
from mlflow.utils.mlflow_tags import MLFLOW_PARENT_RUN_ID
from mlflow.utils.validation import (
    MAX_PARAMS_TAGS_PER_BATCH,
    MAX_METRICS_PER_BATCH,
    MAX_ENTITIES_PER_BATCH,
    MAX_ENTITY_KEY_LENGTH,
    MAX_PARAM_VAL_LENGTH,
)

_logger = logging.getLogger(__name__)

# The earliest version we're guaranteed to support. Autologging utilities may not work properly
# on scikit-learn older than this version.
_MIN_SKLEARN_VERSION = "0.20.3"

<<<<<<< HEAD
# The prefix to note that all calculated metrics and artifacts are solely based on training datasets
_TRAINING_PREFIX = "training_"

_SAMPLE_WEIGHT = "sample_weight"

# _SklearnMetricOrArtifact represents a metric (e.g, precision_score) or artifact (e.g confusion matrix)
# that will be computed and logged during the autologging routine for a particular model type
# (eg, classifier, regressor). "title" will only be used for recording artifacts
_SklearnMetricOrArtifact = collections.namedtuple("_SklearnMetricOrArtifact",
                                                  ["name", "function", "arguments", "title"])
=======
_METRICS_PREFIX = "training_"
_SAMPLE_WEIGHT = "sample_weight"

# _SklearnMetric represents a metric (e.g, precision_score) that will be computed and logged
# during the autologging routine for a particular model type (eg, classifier, regressor).
_SklearnMetric = collections.namedtuple("_SklearnMetric", ["name", "function", "arguments"])
>>>>>>> 87610aca


def _get_estimator_info_tags(estimator):
    """
    :return: A dictionary of MLflow run tag keys and values
             describing the specified estimator.
    """
    return {
        "estimator_name": estimator.__class__.__name__,
        "estimator_class": (estimator.__class__.__module__ + "." + estimator.__class__.__name__),
    }


def _get_Xy(args, kwargs, X_var_name, y_var_name):
    # corresponds to: model.fit(X, y)
    if len(args) >= 2:
        return args[:2]

    # corresponds to: model.fit(X, <y_var_name>=y)
    if len(args) == 1:
        return args[0], kwargs[y_var_name]

    # corresponds to: model.fit(<X_var_name>=X, <y_var_name>=y)
    return kwargs[X_var_name], kwargs[y_var_name]


<<<<<<< HEAD
def _get_samples_and_labels(fit_args, fit_kwargs, fit_arg_names):
=======
def _get_samples_labels_and_predictions(fitted_estimator, fit_args, fit_kwargs, fit_arg_names):
>>>>>>> 87610aca
    # In most cases, X_var_name and y_var_name become "X" and "y", respectively.
    # However, certain sklearn models use different variable names for X and y.
    X_var_name, y_var_name = fit_arg_names[:2]
    X, y_true = _get_Xy(fit_args, fit_kwargs, X_var_name, y_var_name)
<<<<<<< HEAD

    return X, y_true
=======
    y_pred = fitted_estimator.predict(X)

    return X, y_true, y_pred
>>>>>>> 87610aca


def _get_sample_weight(arg_names, args, kwargs):
    sample_weight_index = arg_names.index(_SAMPLE_WEIGHT)

    # corresponds to: model.fit(X, y, ..., sample_weight)
    if len(args) > sample_weight_index:
        return args[sample_weight_index]

    # corresponds to: model.fit(X, y, ..., sample_weight=sample_weight)
    if _SAMPLE_WEIGHT in kwargs:
        return kwargs[_SAMPLE_WEIGHT]

    return None


def _get_arg_names(f):
    # `inspect.getargspec` doesn't return a wrapped function's argspec
    # See: https://hynek.me/articles/decorators#mangled-signatures
    return list(inspect.signature(f).parameters.keys())


def _get_args_for_score(score_func, fit_func, fit_args, fit_kwargs):
    """
    Get arguments to pass to score_func in the following steps.

    1. Extract X and y from fit_args and fit_kwargs.
    2. If the sample_weight argument exists in both score_func and fit_func,
       extract it from fit_args or fit_kwargs and return (X, y, sample_weight),
       otherwise return (X, y)

    :param score_func: A score function object.
    :param fit_func: A fit function object.
    :param fit_args: Positional arguments given to fit_func.
    :param fit_kwargs: Keyword arguments given to fit_func.

    :returns: A tuple of either (X, y, sample_weight) or (X, y).
    """
    score_arg_names = _get_arg_names(score_func)
    fit_arg_names = _get_arg_names(fit_func)

    # In most cases, X_var_name and y_var_name become "X" and "y", respectively.
    # However, certain sklearn models use different variable names for X and y.
    # E.g., see: https://scikit-learn.org/stable/modules/generated/sklearn.multioutput.MultiOutputClassifier.html#sklearn.multioutput.MultiOutputClassifier.fit # noqa: E501
    X_var_name, y_var_name = fit_arg_names[:2]
    Xy = _get_Xy(fit_args, fit_kwargs, X_var_name, y_var_name)

    if (_SAMPLE_WEIGHT in fit_arg_names) and (_SAMPLE_WEIGHT in score_arg_names):
        sample_weight = _get_sample_weight(fit_arg_names, fit_args, fit_kwargs)
        return (*Xy, sample_weight)

    return Xy


def _get_metrics_value_dict(metrics_list):
    metric_value_dict = {}
    for metric in metrics_list:
        try:
            metric_value = metric.function(**metric.arguments)
        except Exception as e:  # pylint: disable=broad-except
<<<<<<< HEAD
            _log_warning_for_metrics_or_artifacts(metric.name, metric.function, e, True)
        else:
            metric_value_dict[metric.name] = metric_value
    return metric_value_dict


# Remove duplicates from y_true while still preserving orders
def _get_labels(y_true):
    seen = set()
    return [x for x in y_true if not (x in seen or seen.add(x))]


def _get_artifacts_list(artifacts_list, X, y_pred):
    import matplotlib.pyplot as plt

    artifact_path_list = {}
    for artifact in artifacts_list:
        try:
            display = artifact.function(**artifact.arguments)
            display.ax_.set_title(artifact.title)
            tmpdir = tempfile.mkdtemp()
            filepath = os.path.join(tmpdir, "{}.png".format(artifact.name))
        except Exception as e:  # pylint: disable=broad-except
            _log_warning_for_metrics_or_artifacts(artifact.name, artifact.function, e, False)
        else:
            artifact_path_list[artifact.name] =

def _get_classifier_metrics(fitted_estimator, fit_args, fit_kwargs):
    """
    Compute and record various common metrics for classifiers
=======
            _log_warning_for_metrics(metric.name, metric.function, e)
        else:
            metric_value_dict[metric.name] = metric_value

    return metric_value_dict


def _get_classifier_metrics(fitted_estimator, fit_args, fit_kwargs):
    """
    Compute and log various common metrics for classifiers
>>>>>>> 87610aca

    For (1) precision score:
    https://scikit-learn.org/stable/modules/generated/sklearn.metrics.precision_score.html
    (2) recall score:
    https://scikit-learn.org/stable/modules/generated/sklearn.metrics.recall_score.html
    (3) f1_score:
    https://scikit-learn.org/stable/modules/generated/sklearn.metrics.f1_score.html
    By default, we choose the parameter `labels` to be `None`, `pos_label` to be `1`,
    `average` to be `weighted` to compute the weighted precision score.

    For (4) accuracy score:
    https://scikit-learn.org/stable/modules/generated/sklearn.metrics.accuracy_score.html
    we choose the parameter `normalize` to be `True` to output the percentage of accuracy,
    as opposed to `False` that outputs the absolute correct number of sample prediction

    We log additional metrics if certain classifier has method `predict_proba`
    (5) log loss:
    https://scikit-learn.org/stable/modules/generated/sklearn.metrics.log_loss.html
    (6) roc_auc_score:
    https://scikit-learn.org/stable/modules/generated/sklearn.metrics.roc_auc_score.html
    By default, for roc_auc_score, we pick `average` to be `weighted`, `multi_class` to be `ovo`,
    to make the output more insensitive to dataset imbalance.

    Steps:
    1. Extract X and y_true from fit_args and fit_kwargs, and compute y_pred.
    2. If the sample_weight argument exists in fit_func (accuracy_score by default
    has sample_weight), extract it from fit_args or fit_kwargs as
    (y_true, y_pred, ...... sample_weight), otherwise as (y_true, y_pred, ......)
    3. return a dictionary of metric(name, value)

    :param fitted_estimator: The already fitted classifier
    :param fit_args: Positional arguments given to fit_func.
    :param fit_kwargs: Keyword arguments given to fit_func.
    :return: dictionary of (function name, computed value)
    """
    import sklearn

    fit_arg_names = _get_arg_names(fitted_estimator.fit)
<<<<<<< HEAD
    X, y_true = _get_samples_and_labels(
        fit_args, fit_kwargs, fit_arg_names
    )
    y_pred = fitted_estimator.predict(X)
=======
    X, y_true, y_pred = _get_samples_labels_and_predictions(
        fitted_estimator, fit_args, fit_kwargs, fit_arg_names
    )
>>>>>>> 87610aca
    sample_weight = (
        _get_sample_weight(fit_arg_names, fit_args, fit_kwargs)
        if _SAMPLE_WEIGHT in fit_arg_names
        else None
    )

    classifier_metrics = [
<<<<<<< HEAD
        _SklearnMetricOrArtifact(
            name=_TRAINING_PREFIX + "precision_score",
=======
        _SklearnMetric(
            name=_METRICS_PREFIX + "precision_score",
>>>>>>> 87610aca
            function=sklearn.metrics.precision_score,
            arguments=dict(
                y_true=y_true, y_pred=y_pred, average="weighted", sample_weight=sample_weight
            ),
<<<<<<< HEAD
            title="",
        ),
        _SklearnMetricOrArtifact(
            name=_TRAINING_PREFIX + "recall_score",
=======
        ),
        _SklearnMetric(
            name=_METRICS_PREFIX + "recall_score",
>>>>>>> 87610aca
            function=sklearn.metrics.recall_score,
            arguments=dict(
                y_true=y_true, y_pred=y_pred, average="weighted", sample_weight=sample_weight
            ),
<<<<<<< HEAD
            title="",
        ),
        _SklearnMetricOrArtifact(
            name=_TRAINING_PREFIX + "f1_score",
=======
        ),
        _SklearnMetric(
            name=_METRICS_PREFIX + "f1_score",
>>>>>>> 87610aca
            function=sklearn.metrics.f1_score,
            arguments=dict(
                y_true=y_true, y_pred=y_pred, average="weighted", sample_weight=sample_weight
            ),
<<<<<<< HEAD
            title="",
        ),
        _SklearnMetricOrArtifact(
            name=_TRAINING_PREFIX + "accuracy_score",
=======
        ),
        _SklearnMetric(
            name=_METRICS_PREFIX + "accuracy_score",
>>>>>>> 87610aca
            function=sklearn.metrics.accuracy_score,
            arguments=dict(
                y_true=y_true, y_pred=y_pred, normalize=True, sample_weight=sample_weight
            ),
<<<<<<< HEAD
            title="",
=======
>>>>>>> 87610aca
        ),
    ]

    if hasattr(fitted_estimator, "predict_proba"):
        y_pred_proba = fitted_estimator.predict_proba(X)
        classifier_metrics.extend(
            [
<<<<<<< HEAD
                _SklearnMetricOrArtifact(
                    name=_TRAINING_PREFIX + "log_loss",
                    function=sklearn.metrics.log_loss,
                    arguments=dict(y_true=y_true, y_pred=y_pred_proba, sample_weight=sample_weight),
                    title="",
=======
                _SklearnMetric(
                    name=_METRICS_PREFIX + "log_loss",
                    function=sklearn.metrics.log_loss,
                    arguments=dict(y_true=y_true, y_pred=y_pred_proba, sample_weight=sample_weight),
>>>>>>> 87610aca
                ),
            ]
        )

        if _is_metric_supported("roc_auc_score"):
            classifier_metrics.extend(
                [
<<<<<<< HEAD
                    _SklearnMetricOrArtifact(
                        name=_TRAINING_PREFIX + "roc_auc_score",
=======
                    _SklearnMetric(
                        name=_METRICS_PREFIX + "roc_auc_score",
>>>>>>> 87610aca
                        function=sklearn.metrics.roc_auc_score,
                        arguments=dict(
                            y_true=y_true,
                            y_score=y_pred_proba,
                            average="weighted",
                            sample_weight=sample_weight,
                            multi_class="ovo",
                        ),
<<<<<<< HEAD
                        title="",
=======
>>>>>>> 87610aca
                    ),
                ]
            )

    return _get_metrics_value_dict(classifier_metrics)


<<<<<<< HEAD
def _get_classifier_artifacts(fitted_estimator, fit_args, fit_kwargs):
    """
    Draw and record various common artifacts for classifier

    For all classifiers, we always log:
    (1) confusion matrix:
    https://scikit-learn.org/stable/modules/generated/sklearn.metrics.plot_confusion_matrix.html

    For only binary classifiers, we will log:
    (3) precision recall curve:
    https://scikit-learn.org/stable/modules/generated/sklearn.metrics.plot_precision_recall_curve.html#sklearn.metrics.plot_precision_recall_curve
    (2) roc curve:
    https://scikit-learn.org/stable/auto_examples/model_selection/plot_roc.html

    Steps:
    1. Extract X and y_true from fit_args and fit_kwargs, and split into train & test datasets.
    2. If the sample_weight argument exists in fit_func (accuracy_score by default
    has sample_weight), extract it from fit_args or fit_kwargs as
    (y_true, y_pred, sample_weight, multioutput), otherwise as (y_true, y_pred, multioutput)
    3. return a list of artifacts path to be logged

    :param fitted_estimator: The already fitted regressor
    :param fit_args: Positional arguments given to fit_func.
    :param fit_kwargs: Keyword arguments given to fit_func.
    :return: List of artifacts to be logged
    """
    import sklearn

    fit_arg_names = _get_arg_names(fitted_estimator.fit)
    X, y_true = _get_samples_and_labels(
        fit_args, fit_kwargs, fit_arg_names
    )
    y_pred = fitted_estimator.predict(X)
    sample_weight = (
        _get_sample_weight(fit_arg_names, fit_args, fit_kwargs)
        if _SAMPLE_WEIGHT in fit_arg_names
        else None
    )
    labels = _get_labels(y_true)
    classifier_artifacts = [
        _SklearnMetricOrArtifact(
            name=_TRAINING_PREFIX + "confusion_matrix",
            function=sklearn.metrics.plot_confusion_matrix,
            arguments=dict(
                estimator=fitted_estimator, X=X, y_pred=y_pred,
                sample_weight=sample_weight, normalize=True, display_labels=labels,
            ),
            title="Confusion Matrix",
        ),
    ]

    _get_artifacts_list(classifier_artifacts, X, y_pred)







def _get_regressor_metrics(fitted_estimator, fit_args, fit_kwargs):
    """
    Compute and record various common metrics for regressors
=======
def _get_regressor_metrics(fitted_estimator, fit_args, fit_kwargs):
    """
    Compute and log various common metrics for regressors
>>>>>>> 87610aca

    For (1) (root) mean squared error:
    https://scikit-learn.org/stable/modules/generated/sklearn.metrics.mean_squared_error.html
    (2) mean absolute error:
    https://scikit-learn.org/stable/modules/generated/sklearn.metrics.mean_absolute_error.html
    (3) r2 score:
    https://scikit-learn.org/stable/modules/generated/sklearn.metrics.r2_score.html
    By default, we choose the parameter `multioutput` to be `uniform_average`
    to average outputs with uniform weight.

    Steps:
    1. Extract X and y_true from fit_args and fit_kwargs, and compute y_pred.
    2. If the sample_weight argument exists in fit_func (accuracy_score by default
    has sample_weight), extract it from fit_args or fit_kwargs as
    (y_true, y_pred, sample_weight, multioutput), otherwise as (y_true, y_pred, multioutput)
    3. return a dictionary of metric(name, value)

    :param fitted_estimator: The already fitted regressor
    :param fit_args: Positional arguments given to fit_func.
    :param fit_kwargs: Keyword arguments given to fit_func.
    :return: dictionary of (function name, computed value)
    """
    import sklearn

    fit_arg_names = _get_arg_names(fitted_estimator.fit)
<<<<<<< HEAD
    X, y_true = _get_samples_and_labels(
        fit_args, fit_kwargs, fit_arg_names
    )
    y_pred = fitted_estimator.predict(X)
=======
    _, y_true, y_pred = _get_samples_labels_and_predictions(
        fitted_estimator, fit_args, fit_kwargs, fit_arg_names
    )
>>>>>>> 87610aca
    sample_weight = (
        _get_sample_weight(fit_arg_names, fit_args, fit_kwargs)
        if _SAMPLE_WEIGHT in fit_arg_names
        else None
    )

    regressor_metrics = [
<<<<<<< HEAD
        _SklearnMetricOrArtifact(
            name=_TRAINING_PREFIX + "mse",
=======
        _SklearnMetric(
            name=_METRICS_PREFIX + "mse",
>>>>>>> 87610aca
            function=sklearn.metrics.mean_squared_error,
            arguments=dict(
                y_true=y_true,
                y_pred=y_pred,
                sample_weight=sample_weight,
                multioutput="uniform_average",
            ),
<<<<<<< HEAD
            title="",
        ),
        _SklearnMetricOrArtifact(
            name=_TRAINING_PREFIX + "mae",
=======
        ),
        _SklearnMetric(
            name=_METRICS_PREFIX + "mae",
>>>>>>> 87610aca
            function=sklearn.metrics.mean_absolute_error,
            arguments=dict(
                y_true=y_true,
                y_pred=y_pred,
                sample_weight=sample_weight,
                multioutput="uniform_average",
            ),
<<<<<<< HEAD
            title="",
        ),
        _SklearnMetricOrArtifact(
            name=_TRAINING_PREFIX + "r2_score",
=======
        ),
        _SklearnMetric(
            name=_METRICS_PREFIX + "r2_score",
>>>>>>> 87610aca
            function=sklearn.metrics.r2_score,
            arguments=dict(
                y_true=y_true,
                y_pred=y_pred,
                sample_weight=sample_weight,
                multioutput="uniform_average",
            ),
<<<<<<< HEAD
            title="",
=======
>>>>>>> 87610aca
        ),
    ]

    # To be compatible with older versions of scikit-learn (below 0.22.2), where
    # `sklearn.metrics.mean_squared_error` does not have "squared" parameter to calculate `rmse`,
    # we compute it through np.sqrt(<value of mse>)
    metrics_value_dict = _get_metrics_value_dict(regressor_metrics)
<<<<<<< HEAD
    metrics_value_dict[_TRAINING_PREFIX + "rmse"] = np.sqrt(
        metrics_value_dict[_TRAINING_PREFIX + "mse"]
=======
    metrics_value_dict[_METRICS_PREFIX + "rmse"] = np.sqrt(
        metrics_value_dict[_METRICS_PREFIX + "mse"]
>>>>>>> 87610aca
    )

    return metrics_value_dict


<<<<<<< HEAD
def _log_warning_for_metrics_or_artifacts(func_name, func_call, err, is_metric):
    type_name = (" metric "
                 if is_metric is True
                 else " artifact ")
    msg = (
        func_call.__qualname__
        + " failed. The "
        + func_name + type_name
        + "will not be recorded."
        + type_name
        + "error: "
=======
def _log_warning_for_metrics(func_name, func_call, err):
    msg = (
        func_call.__qualname__
        + " failed. The "
        + func_name
        + " metric will not be recorded. Metric error: "
>>>>>>> 87610aca
        + str(err)
    )
    _logger.warning(msg)


def _log_specialized_estimator_content(fitted_estimator, run_id, fit_args, fit_kwargs):
    import sklearn

    name_metric_dict = {}
    try:
        if sklearn.base.is_classifier(fitted_estimator):
            name_metric_dict = _get_classifier_metrics(fitted_estimator, fit_args, fit_kwargs)
        elif sklearn.base.is_regressor(fitted_estimator):
            name_metric_dict = _get_regressor_metrics(fitted_estimator, fit_args, fit_kwargs)
<<<<<<< HEAD
    except Exception as err:  # pylint: disable=broad-except
        msg = (
            "Failed to autolog metrics or artifacts for "
=======

    except Exception as err:  # pylint: disable=broad-except
        msg = (
            "Failed to autolog metrics for "
>>>>>>> 87610aca
            + fitted_estimator.__class__.__name__
            + ". Logging error: "
            + str(err)
        )
        _logger.warning(msg)

    else:
        # batch log all metrics
        try_mlflow_log(
            MlflowClient().log_batch,
            run_id,
            metrics=[
                Metric(key=str(key), value=value, timestamp=int(time.time() * 1000), step=0)
                for key, value in name_metric_dict.items()
            ],
        )


def _chunk_dict(d, chunk_size):
    # Copied from: https://stackoverflow.com/a/22878842

    it = iter(d)
    for _ in range(0, len(d), chunk_size):
        yield {k: d[k] for k in islice(it, chunk_size)}


def _truncate_dict(d, max_key_length=None, max_value_length=None):
    def _truncate_and_ellipsize(value, max_length):
        return str(value)[: (max_length - 3)] + "..."

    key_is_none = max_key_length is None
    val_is_none = max_value_length is None

    if key_is_none and val_is_none:
        raise ValueError("Must specify at least either `max_key_length` or `max_value_length`")

    truncated = {}
    for k, v in d.items():
        should_truncate_key = (not key_is_none) and (len(str(k)) > max_key_length)
        should_truncate_val = (not val_is_none) and (len(str(v)) > max_value_length)

        new_k = _truncate_and_ellipsize(k, max_key_length) if should_truncate_key else k
        if should_truncate_key:
            # Use the truncated key for warning logs to avoid noisy printing to stdout
            msg = "Truncated the key `{}`".format(new_k)
            _logger.warning(msg)

        new_v = _truncate_and_ellipsize(v, max_value_length) if should_truncate_val else v
        if should_truncate_val:
            # Use the truncated key and value for warning logs to avoid noisy printing to stdout
            msg = "Truncated the value of the key `{}`. Truncated value: `{}`".format(new_k, new_v)
            _logger.warning(msg)

        truncated[new_k] = new_v

    return truncated


def _get_meta_estimators_for_autologging():
    """
    :return: A list of meta estimator class definitions
             (e.g., `sklearn.model_selection.GridSearchCV`) that should be included
             when patching training functions for autologging
    """
    from sklearn.model_selection import GridSearchCV, RandomizedSearchCV
    from sklearn.pipeline import Pipeline

    return [
        GridSearchCV,
        RandomizedSearchCV,
        Pipeline,
    ]


def _is_parameter_search_estimator(estimator):
    """
    :return: `True` if the specified scikit-learn estimator is a parameter search estimator,
             such as `GridSearchCV`. `False` otherwise.
    """
    from sklearn.model_selection import GridSearchCV, RandomizedSearchCV

    parameter_search_estimators = [
        GridSearchCV,
        RandomizedSearchCV,
    ]

    return any(
        [
            isinstance(estimator, param_search_estimator)
            for param_search_estimator in parameter_search_estimators
        ]
    )


def _log_parameter_search_results_as_artifact(cv_results_df, run_id):
    """
    Records a collection of parameter search results as an MLflow artifact
    for the specified run.

    :param cv_results_df: A Pandas DataFrame containing the results of a parameter search
                          training session, which may be obtained by parsing the `cv_results_`
                          attribute of a trained parameter search estimator such as
                          `GridSearchCV`.
    :param run_id: The ID of the MLflow Run to which the artifact should be recorded.
    """
    with TempDir() as t:
        results_path = t.path("cv_results.csv")
        cv_results_df.to_csv(results_path, index=False)
        try_mlflow_log(MlflowClient().log_artifact, run_id, results_path)


def _create_child_runs_for_parameter_search(cv_estimator, parent_run, child_tags=None):
    """
    Creates a collection of child runs for a parameter search training session.
    Runs are reconstructed from the `cv_results_` attribute of the specified trained
    parameter search estimator - `cv_estimator`, which provides relevant performance
    metrics for each point in the parameter search space. One child run is created
    for each point in the parameter search space. For additional information, see
    `https://scikit-learn.org/stable/modules/generated/sklearn.model_selection.GridSearchCV.html`_. # noqa: E501

    :param cv_estimator: The trained parameter search estimator for which to create
                         child runs.
    :param parent_run: A py:class:`mlflow.entities.Run` object referring to the parent
                       parameter search run for which child runs should be created.
    :param child_tags: An optional dictionary of MLflow tag keys and values to log
                       for each child run.
    """
    import pandas as pd

    client = MlflowClient()
    # Use the start time of the parent parameter search run as a rough estimate for the
    # start time of child runs, since we cannot precisely determine when each point
    # in the parameter search space was explored
    child_run_start_time = parent_run.info.start_time
    child_run_end_time = int(time.time() * 1000)

    seed_estimator = cv_estimator.estimator
    # In the unlikely case that a seed of a parameter search estimator is,
    # itself, a parameter search estimator, we should avoid logging the untuned
    # parameters of the seeds's seed estimator
    should_log_params_deeply = not _is_parameter_search_estimator(seed_estimator)
    # Each row of `cv_results_` only provides parameters that vary across
    # the user-specified parameter grid. In order to log the complete set
    # of parameters for each child run, we fetch the parameters defined by
    # the seed estimator and update them with parameter subset specified
    # in the result row
    base_params = seed_estimator.get_params(deep=should_log_params_deeply)

    cv_results_df = pd.DataFrame.from_dict(cv_estimator.cv_results_)
    for _, result_row in cv_results_df.iterrows():
        tags_to_log = dict(child_tags) if child_tags else {}
        tags_to_log.update({MLFLOW_PARENT_RUN_ID: parent_run.info.run_id})
        tags_to_log.update(_get_estimator_info_tags(seed_estimator))
        child_run = client.create_run(
            experiment_id=parent_run.info.experiment_id,
            start_time=child_run_start_time,
            tags=tags_to_log,
        )

        from itertools import zip_longest

        params_to_log = dict(base_params)
        params_to_log.update(result_row.get("params", {}))
        param_batches_to_log = _chunk_dict(params_to_log, chunk_size=MAX_PARAMS_TAGS_PER_BATCH)

        # Parameters values are recorded twice in the set of search `cv_results_`:
        # once within a `params` column with dictionary values and once within
        # a separate dataframe column that is created for each parameter. To prevent
        # duplication of parameters, we log the consolidated values from the parameter
        # dictionary column and filter out the other parameter-specific columns with
        # names of the form `param_{param_name}`. Additionally, `cv_results_` produces
        # metrics for each training split, which is fairly verbose; accordingly, we filter
        # out per-split metrics in favor of aggregate metrics (mean, std, etc.)
        excluded_metric_prefixes = ["param", "split"]
        metric_batches_to_log = _chunk_dict(
            {
                key: value
                for key, value in result_row.iteritems()
                if not any([key.startswith(prefix) for prefix in excluded_metric_prefixes])
                and isinstance(value, Number)
            },
            chunk_size=min(
                MAX_ENTITIES_PER_BATCH - MAX_PARAMS_TAGS_PER_BATCH, MAX_METRICS_PER_BATCH
            ),
        )

        for params_batch, metrics_batch in zip_longest(
            param_batches_to_log, metric_batches_to_log, fillvalue={}
        ):
            # Trim any parameter keys / values and metric keys that exceed the limits
            # imposed by corresponding MLflow Tracking APIs (e.g., LogParam, LogMetric)
            truncated_params_batch = _truncate_dict(
                params_batch, MAX_ENTITY_KEY_LENGTH, MAX_PARAM_VAL_LENGTH
            )
            truncated_metrics_batch = _truncate_dict(
                metrics_batch, max_key_length=MAX_ENTITY_KEY_LENGTH
            )
            client.log_batch(
                run_id=child_run.info.run_id,
                params=[
                    Param(str(key), str(value)) for key, value in truncated_params_batch.items()
                ],
                metrics=[
                    Metric(key=str(key), value=value, timestamp=child_run_end_time, step=0)
                    for key, value in truncated_metrics_batch.items()
                ],
            )

        client.set_terminated(run_id=child_run.info.run_id, end_time=child_run_end_time)


def _is_supported_version():
    import sklearn

    return LooseVersion(sklearn.__version__) >= LooseVersion(_MIN_SKLEARN_VERSION)


# Util function to check whether a metric is able to be computed in given sklearn version
def _is_metric_supported(metric_name):
    import sklearn

    # This dict can be extended to store special metrics' specific supported versions
    _metric_supported_version = {"roc_auc_score": "0.22.2"}

    return LooseVersion(sklearn.__version__) >= LooseVersion(_metric_supported_version[metric_name])


def _all_estimators():
    try:
        from sklearn.utils import all_estimators

        return all_estimators()
    except ImportError:
        return _backported_all_estimators()


def _backported_all_estimators(type_filter=None):
    """
    Backported from scikit-learn 0.23.2:
    https://github.com/scikit-learn/scikit-learn/blob/0.23.2/sklearn/utils/__init__.py#L1146

    Use this backported `all_estimators` in old versions of sklearn because:
    1. An inferior version of `all_estimators` that old versions of sklearn use for testing,
       might function differently from a newer version.
    2. This backported `all_estimators` works on old versions of sklearn that don’t even define
       the testing utility variant of `all_estimators`.

    ========== original docstring ==========
    Get a list of all estimators from sklearn.
    This function crawls the module and gets all classes that inherit
    from BaseEstimator. Classes that are defined in test-modules are not
    included.
    By default meta_estimators such as GridSearchCV are also not included.
    Parameters
    ----------
    type_filter : string, list of string,  or None, default=None
        Which kind of estimators should be returned. If None, no filter is
        applied and all estimators are returned.  Possible values are
        'classifier', 'regressor', 'cluster' and 'transformer' to get
        estimators only of these specific types, or a list of these to
        get the estimators that fit at least one of the types.
    Returns
    -------
    estimators : list of tuples
        List of (name, class), where ``name`` is the class name as string
        and ``class`` is the actuall type of the class.
    """
    # lazy import to avoid circular imports from sklearn.base
    import pkgutil
    import platform
    import sklearn
    from importlib import import_module
    from operator import itemgetter
    from sklearn.utils.testing import ignore_warnings  # pylint: disable=no-name-in-module
    from sklearn.base import (
        BaseEstimator,
        ClassifierMixin,
        RegressorMixin,
        TransformerMixin,
        ClusterMixin,
    )

    IS_PYPY = platform.python_implementation() == "PyPy"

    def is_abstract(c):
        if not (hasattr(c, "__abstractmethods__")):
            return False
        if not len(c.__abstractmethods__):
            return False
        return True

    all_classes = []
    modules_to_ignore = {"tests", "externals", "setup", "conftest"}
    root = sklearn.__path__[0]  # sklearn package
    # Ignore deprecation warnings triggered at import time and from walking
    # packages
    with ignore_warnings(category=FutureWarning):
        for _, modname, _ in pkgutil.walk_packages(path=[root], prefix="sklearn."):
            mod_parts = modname.split(".")
            if any(part in modules_to_ignore for part in mod_parts) or "._" in modname:
                continue
            module = import_module(modname)
            classes = inspect.getmembers(module, inspect.isclass)
            classes = [(name, est_cls) for name, est_cls in classes if not name.startswith("_")]

            # TODO: Remove when FeatureHasher is implemented in PYPY
            # Skips FeatureHasher for PYPY
            if IS_PYPY and "feature_extraction" in modname:
                classes = [(name, est_cls) for name, est_cls in classes if name == "FeatureHasher"]

            all_classes.extend(classes)

    all_classes = set(all_classes)

    estimators = [
        c for c in all_classes if (issubclass(c[1], BaseEstimator) and c[0] != "BaseEstimator")
    ]
    # get rid of abstract base classes
    estimators = [c for c in estimators if not is_abstract(c[1])]

    if type_filter is not None:
        if not isinstance(type_filter, list):
            type_filter = [type_filter]
        else:
            type_filter = list(type_filter)  # copy
        filtered_estimators = []
        filters = {
            "classifier": ClassifierMixin,
            "regressor": RegressorMixin,
            "transformer": TransformerMixin,
            "cluster": ClusterMixin,
        }
        for name, mixin in filters.items():
            if name in type_filter:
                type_filter.remove(name)
                filtered_estimators.extend([est for est in estimators if issubclass(est[1], mixin)])
        estimators = filtered_estimators
        if type_filter:
            raise ValueError(
                "Parameter type_filter must be 'classifier', "
                "'regressor', 'transformer', 'cluster' or "
                "None, got"
                " %s." % repr(type_filter)
            )

    # drop duplicates, sort for reproducibility
    # itemgetter is used to ensure the sort does not extend to the 2nd item of
    # the tuple
    return sorted(set(estimators), key=itemgetter(0))<|MERGE_RESOLUTION|>--- conflicted
+++ resolved
@@ -5,11 +5,8 @@
 import logging
 from numbers import Number
 import numpy as np
-<<<<<<< HEAD
 import os
 import tempfile
-=======
->>>>>>> 87610aca
 import time
 
 from mlflow.entities import Metric, Param
@@ -31,25 +28,18 @@
 # on scikit-learn older than this version.
 _MIN_SKLEARN_VERSION = "0.20.3"
 
-<<<<<<< HEAD
 # The prefix to note that all calculated metrics and artifacts are solely based on training datasets
 _TRAINING_PREFIX = "training_"
 
 _SAMPLE_WEIGHT = "sample_weight"
 
-# _SklearnMetricOrArtifact represents a metric (e.g, precision_score) or artifact (e.g confusion matrix)
-# that will be computed and logged during the autologging routine for a particular model type
+# _SklearnMetricOrArtifact represents a metric (e.g, precision_score)
+# or artifact (e.g confusion matrix) that will be computed and
+# logged during the autologging routine for a particular model type
 # (eg, classifier, regressor). "title" will only be used for recording artifacts
-_SklearnMetricOrArtifact = collections.namedtuple("_SklearnMetricOrArtifact",
-                                                  ["name", "function", "arguments", "title"])
-=======
-_METRICS_PREFIX = "training_"
-_SAMPLE_WEIGHT = "sample_weight"
-
-# _SklearnMetric represents a metric (e.g, precision_score) that will be computed and logged
-# during the autologging routine for a particular model type (eg, classifier, regressor).
-_SklearnMetric = collections.namedtuple("_SklearnMetric", ["name", "function", "arguments"])
->>>>>>> 87610aca
+_SklearnMetricOrArtifact = collections.namedtuple(
+    "_SklearnMetricOrArtifact", ["name", "function", "arguments", "title"]
+)
 
 
 def _get_estimator_info_tags(estimator):
@@ -76,23 +66,13 @@
     return kwargs[X_var_name], kwargs[y_var_name]
 
 
-<<<<<<< HEAD
 def _get_samples_and_labels(fit_args, fit_kwargs, fit_arg_names):
-=======
-def _get_samples_labels_and_predictions(fitted_estimator, fit_args, fit_kwargs, fit_arg_names):
->>>>>>> 87610aca
     # In most cases, X_var_name and y_var_name become "X" and "y", respectively.
     # However, certain sklearn models use different variable names for X and y.
     X_var_name, y_var_name = fit_arg_names[:2]
     X, y_true = _get_Xy(fit_args, fit_kwargs, X_var_name, y_var_name)
-<<<<<<< HEAD
 
     return X, y_true
-=======
-    y_pred = fitted_estimator.predict(X)
-
-    return X, y_true, y_pred
->>>>>>> 87610aca
 
 
 def _get_sample_weight(arg_names, args, kwargs):
@@ -153,7 +133,6 @@
         try:
             metric_value = metric.function(**metric.arguments)
         except Exception as e:  # pylint: disable=broad-except
-<<<<<<< HEAD
             _log_warning_for_metrics_or_artifacts(metric.name, metric.function, e, True)
         else:
             metric_value_dict[metric.name] = metric_value
@@ -166,36 +145,26 @@
     return [x for x in y_true if not (x in seen or seen.add(x))]
 
 
-def _get_artifacts_list(artifacts_list, X, y_pred):
-    import matplotlib.pyplot as plt
-
-    artifact_path_list = {}
+def _get_artifacts_list(artifacts_list):
+    artifacts_dir = tempfile.mkdtemp()
     for artifact in artifacts_list:
         try:
+            # print(_get_arg_names(artifact.function))
             display = artifact.function(**artifact.arguments)
             display.ax_.set_title(artifact.title)
-            tmpdir = tempfile.mkdtemp()
-            filepath = os.path.join(tmpdir, "{}.png".format(artifact.name))
+            filepath = os.path.join(artifacts_dir, "{}.png".format(artifact.name))
+            display.figure_.savefig(filepath)
         except Exception as e:  # pylint: disable=broad-except
+            print("function name: ", artifact.name)
+            print("error: ", e)
             _log_warning_for_metrics_or_artifacts(artifact.name, artifact.function, e, False)
-        else:
-            artifact_path_list[artifact.name] =
+
+    return artifacts_dir
+
 
 def _get_classifier_metrics(fitted_estimator, fit_args, fit_kwargs):
     """
     Compute and record various common metrics for classifiers
-=======
-            _log_warning_for_metrics(metric.name, metric.function, e)
-        else:
-            metric_value_dict[metric.name] = metric_value
-
-    return metric_value_dict
-
-
-def _get_classifier_metrics(fitted_estimator, fit_args, fit_kwargs):
-    """
-    Compute and log various common metrics for classifiers
->>>>>>> 87610aca
 
     For (1) precision score:
     https://scikit-learn.org/stable/modules/generated/sklearn.metrics.precision_score.html
@@ -234,16 +203,8 @@
     import sklearn
 
     fit_arg_names = _get_arg_names(fitted_estimator.fit)
-<<<<<<< HEAD
-    X, y_true = _get_samples_and_labels(
-        fit_args, fit_kwargs, fit_arg_names
-    )
+    X, y_true = _get_samples_and_labels(fit_args, fit_kwargs, fit_arg_names)
     y_pred = fitted_estimator.predict(X)
-=======
-    X, y_true, y_pred = _get_samples_labels_and_predictions(
-        fitted_estimator, fit_args, fit_kwargs, fit_arg_names
-    )
->>>>>>> 87610aca
     sample_weight = (
         _get_sample_weight(fit_arg_names, fit_args, fit_kwargs)
         if _SAMPLE_WEIGHT in fit_arg_names
@@ -251,63 +212,37 @@
     )
 
     classifier_metrics = [
-<<<<<<< HEAD
         _SklearnMetricOrArtifact(
             name=_TRAINING_PREFIX + "precision_score",
-=======
-        _SklearnMetric(
-            name=_METRICS_PREFIX + "precision_score",
->>>>>>> 87610aca
             function=sklearn.metrics.precision_score,
             arguments=dict(
                 y_true=y_true, y_pred=y_pred, average="weighted", sample_weight=sample_weight
             ),
-<<<<<<< HEAD
             title="",
         ),
         _SklearnMetricOrArtifact(
             name=_TRAINING_PREFIX + "recall_score",
-=======
-        ),
-        _SklearnMetric(
-            name=_METRICS_PREFIX + "recall_score",
->>>>>>> 87610aca
             function=sklearn.metrics.recall_score,
             arguments=dict(
                 y_true=y_true, y_pred=y_pred, average="weighted", sample_weight=sample_weight
             ),
-<<<<<<< HEAD
             title="",
         ),
         _SklearnMetricOrArtifact(
             name=_TRAINING_PREFIX + "f1_score",
-=======
-        ),
-        _SklearnMetric(
-            name=_METRICS_PREFIX + "f1_score",
->>>>>>> 87610aca
             function=sklearn.metrics.f1_score,
             arguments=dict(
                 y_true=y_true, y_pred=y_pred, average="weighted", sample_weight=sample_weight
             ),
-<<<<<<< HEAD
             title="",
         ),
         _SklearnMetricOrArtifact(
             name=_TRAINING_PREFIX + "accuracy_score",
-=======
-        ),
-        _SklearnMetric(
-            name=_METRICS_PREFIX + "accuracy_score",
->>>>>>> 87610aca
             function=sklearn.metrics.accuracy_score,
             arguments=dict(
                 y_true=y_true, y_pred=y_pred, normalize=True, sample_weight=sample_weight
             ),
-<<<<<<< HEAD
             title="",
-=======
->>>>>>> 87610aca
         ),
     ]
 
@@ -315,44 +250,34 @@
         y_pred_proba = fitted_estimator.predict_proba(X)
         classifier_metrics.extend(
             [
-<<<<<<< HEAD
                 _SklearnMetricOrArtifact(
                     name=_TRAINING_PREFIX + "log_loss",
                     function=sklearn.metrics.log_loss,
                     arguments=dict(y_true=y_true, y_pred=y_pred_proba, sample_weight=sample_weight),
                     title="",
-=======
-                _SklearnMetric(
-                    name=_METRICS_PREFIX + "log_loss",
-                    function=sklearn.metrics.log_loss,
-                    arguments=dict(y_true=y_true, y_pred=y_pred_proba, sample_weight=sample_weight),
->>>>>>> 87610aca
                 ),
             ]
         )
 
         if _is_metric_supported("roc_auc_score"):
+            # For binary case, the parameter `y_score` expect scores must be
+            # the scores of the class with the greater label.
+            if y_pred_proba.shape[1] == 2:
+                y_pred_proba_binary = [prob[1] for prob in y_pred_proba]
+
             classifier_metrics.extend(
                 [
-<<<<<<< HEAD
                     _SklearnMetricOrArtifact(
                         name=_TRAINING_PREFIX + "roc_auc_score",
-=======
-                    _SklearnMetric(
-                        name=_METRICS_PREFIX + "roc_auc_score",
->>>>>>> 87610aca
                         function=sklearn.metrics.roc_auc_score,
                         arguments=dict(
                             y_true=y_true,
-                            y_score=y_pred_proba,
+                            y_score=y_pred_proba_binary,
                             average="weighted",
                             sample_weight=sample_weight,
                             multi_class="ovo",
                         ),
-<<<<<<< HEAD
                         title="",
-=======
->>>>>>> 87610aca
                     ),
                 ]
             )
@@ -360,7 +285,6 @@
     return _get_metrics_value_dict(classifier_metrics)
 
 
-<<<<<<< HEAD
 def _get_classifier_artifacts(fitted_estimator, fit_args, fit_kwargs):
     """
     Draw and record various common artifacts for classifier
@@ -390,9 +314,7 @@
     import sklearn
 
     fit_arg_names = _get_arg_names(fitted_estimator.fit)
-    X, y_true = _get_samples_and_labels(
-        fit_args, fit_kwargs, fit_arg_names
-    )
+    X, y_true = _get_samples_and_labels(fit_args, fit_kwargs, fit_arg_names)
     y_pred = fitted_estimator.predict(X)
     sample_weight = (
         _get_sample_weight(fit_arg_names, fit_args, fit_kwargs)
@@ -405,29 +327,45 @@
             name=_TRAINING_PREFIX + "confusion_matrix",
             function=sklearn.metrics.plot_confusion_matrix,
             arguments=dict(
-                estimator=fitted_estimator, X=X, y_pred=y_pred,
-                sample_weight=sample_weight, normalize=True, display_labels=labels,
+                estimator=fitted_estimator,
+                X=X,
+                y_true=y_pred,
+                sample_weight=sample_weight,
+                normalize="true",
+                labels=labels,
             ),
             title="Confusion Matrix",
         ),
     ]
 
-    _get_artifacts_list(classifier_artifacts, X, y_pred)
-
-
-
-
-
+    if len(labels) == 2:
+        classifier_artifacts.extend(
+            [
+                _SklearnMetricOrArtifact(
+                    name=_TRAINING_PREFIX + "roc_curve",
+                    function=sklearn.metrics.plot_roc_curve,
+                    arguments=dict(
+                        estimator=fitted_estimator, X=X, y=y_pred, sample_weight=sample_weight,
+                    ),
+                    title="roc curve",
+                ),
+                _SklearnMetricOrArtifact(
+                    name=_TRAINING_PREFIX + "precision_recall_curve",
+                    function=sklearn.metrics.plot_precision_recall_curve,
+                    arguments=dict(
+                        estimator=fitted_estimator, X=X, y=y_pred, sample_weight=sample_weight,
+                    ),
+                    title="precision recall curve",
+                ),
+            ]
+        )
+
+    return _get_artifacts_list(classifier_artifacts)
 
 
 def _get_regressor_metrics(fitted_estimator, fit_args, fit_kwargs):
     """
     Compute and record various common metrics for regressors
-=======
-def _get_regressor_metrics(fitted_estimator, fit_args, fit_kwargs):
-    """
-    Compute and log various common metrics for regressors
->>>>>>> 87610aca
 
     For (1) (root) mean squared error:
     https://scikit-learn.org/stable/modules/generated/sklearn.metrics.mean_squared_error.html
@@ -453,16 +391,8 @@
     import sklearn
 
     fit_arg_names = _get_arg_names(fitted_estimator.fit)
-<<<<<<< HEAD
-    X, y_true = _get_samples_and_labels(
-        fit_args, fit_kwargs, fit_arg_names
-    )
+    X, y_true = _get_samples_and_labels(fit_args, fit_kwargs, fit_arg_names)
     y_pred = fitted_estimator.predict(X)
-=======
-    _, y_true, y_pred = _get_samples_labels_and_predictions(
-        fitted_estimator, fit_args, fit_kwargs, fit_arg_names
-    )
->>>>>>> 87610aca
     sample_weight = (
         _get_sample_weight(fit_arg_names, fit_args, fit_kwargs)
         if _SAMPLE_WEIGHT in fit_arg_names
@@ -470,13 +400,8 @@
     )
 
     regressor_metrics = [
-<<<<<<< HEAD
         _SklearnMetricOrArtifact(
             name=_TRAINING_PREFIX + "mse",
-=======
-        _SklearnMetric(
-            name=_METRICS_PREFIX + "mse",
->>>>>>> 87610aca
             function=sklearn.metrics.mean_squared_error,
             arguments=dict(
                 y_true=y_true,
@@ -484,16 +409,10 @@
                 sample_weight=sample_weight,
                 multioutput="uniform_average",
             ),
-<<<<<<< HEAD
             title="",
         ),
         _SklearnMetricOrArtifact(
             name=_TRAINING_PREFIX + "mae",
-=======
-        ),
-        _SklearnMetric(
-            name=_METRICS_PREFIX + "mae",
->>>>>>> 87610aca
             function=sklearn.metrics.mean_absolute_error,
             arguments=dict(
                 y_true=y_true,
@@ -501,16 +420,10 @@
                 sample_weight=sample_weight,
                 multioutput="uniform_average",
             ),
-<<<<<<< HEAD
             title="",
         ),
         _SklearnMetricOrArtifact(
             name=_TRAINING_PREFIX + "r2_score",
-=======
-        ),
-        _SklearnMetric(
-            name=_METRICS_PREFIX + "r2_score",
->>>>>>> 87610aca
             function=sklearn.metrics.r2_score,
             arguments=dict(
                 y_true=y_true,
@@ -518,10 +431,7 @@
                 sample_weight=sample_weight,
                 multioutput="uniform_average",
             ),
-<<<<<<< HEAD
             title="",
-=======
->>>>>>> 87610aca
         ),
     ]
 
@@ -529,38 +439,23 @@
     # `sklearn.metrics.mean_squared_error` does not have "squared" parameter to calculate `rmse`,
     # we compute it through np.sqrt(<value of mse>)
     metrics_value_dict = _get_metrics_value_dict(regressor_metrics)
-<<<<<<< HEAD
     metrics_value_dict[_TRAINING_PREFIX + "rmse"] = np.sqrt(
         metrics_value_dict[_TRAINING_PREFIX + "mse"]
-=======
-    metrics_value_dict[_METRICS_PREFIX + "rmse"] = np.sqrt(
-        metrics_value_dict[_METRICS_PREFIX + "mse"]
->>>>>>> 87610aca
     )
 
     return metrics_value_dict
 
 
-<<<<<<< HEAD
 def _log_warning_for_metrics_or_artifacts(func_name, func_call, err, is_metric):
-    type_name = (" metric "
-                 if is_metric is True
-                 else " artifact ")
-    msg = (
-        func_call.__qualname__
-        + " failed. The "
-        + func_name + type_name
-        + "will not be recorded."
-        + type_name
-        + "error: "
-=======
-def _log_warning_for_metrics(func_name, func_call, err):
+    type_name = " metric " if is_metric is True else " artifact "
     msg = (
         func_call.__qualname__
         + " failed. The "
         + func_name
-        + " metric will not be recorded. Metric error: "
->>>>>>> 87610aca
+        + type_name
+        + "will not be recorded."
+        + type_name
+        + "error: "
         + str(err)
     )
     _logger.warning(msg)
@@ -570,21 +465,17 @@
     import sklearn
 
     name_metric_dict = {}
+    artifact_dir = None
     try:
         if sklearn.base.is_classifier(fitted_estimator):
             name_metric_dict = _get_classifier_metrics(fitted_estimator, fit_args, fit_kwargs)
+            artifact_dir = _get_classifier_artifacts(fitted_estimator, fit_args, fit_kwargs)
+
         elif sklearn.base.is_regressor(fitted_estimator):
             name_metric_dict = _get_regressor_metrics(fitted_estimator, fit_args, fit_kwargs)
-<<<<<<< HEAD
     except Exception as err:  # pylint: disable=broad-except
         msg = (
             "Failed to autolog metrics or artifacts for "
-=======
-
-    except Exception as err:  # pylint: disable=broad-except
-        msg = (
-            "Failed to autolog metrics for "
->>>>>>> 87610aca
             + fitted_estimator.__class__.__name__
             + ". Logging error: "
             + str(err)
@@ -593,14 +484,18 @@
 
     else:
         # batch log all metrics
+        mlflow_client = MlflowClient()
         try_mlflow_log(
-            MlflowClient().log_batch,
+            mlflow_client.log_batch,
             run_id,
             metrics=[
                 Metric(key=str(key), value=value, timestamp=int(time.time() * 1000), step=0)
                 for key, value in name_metric_dict.items()
             ],
         )
+
+        if artifact_dir is not None:
+            try_mlflow_log(mlflow_client.log_artifacts, run_id, artifact_dir)
 
 
 def _chunk_dict(d, chunk_size):
